# SPDX-License-Identifier: Apache-2.0

import argparse
import asyncio
import concurrent
import contextlib
import datetime
import enum
import gc
import getpass
import importlib.metadata
import importlib.util
import inspect
import ipaddress
import multiprocessing
import os
import re
import signal
import socket
import subprocess
import sys
import tempfile
import threading
import time
import traceback
import uuid
import warnings
import weakref
from asyncio import FIRST_COMPLETED, AbstractEventLoop, Task
from collections import OrderedDict, UserDict, defaultdict
from collections.abc import Hashable, Iterable, Mapping
from dataclasses import dataclass, field
from functools import cache, lru_cache, partial, wraps
from typing import (TYPE_CHECKING, Any, AsyncGenerator, Awaitable, Callable,
                    Dict, Generator, Generic, Iterator, List, Literal,
                    NamedTuple, Optional, Tuple, Type, TypeVar, Union,
                    overload)
from uuid import uuid4

import cloudpickle
import numpy as np
import numpy.typing as npt
import psutil
import torch
import torch.types
import yaml
import zmq
import zmq.asyncio
from packaging.version import Version
from torch.library import Library
from typing_extensions import Never, ParamSpec, TypeIs, assert_never

import vllm.envs as envs
from vllm.logger import enable_trace_function_call, init_logger

if TYPE_CHECKING:
    from vllm.config import VllmConfig

logger = init_logger(__name__)

# Exception strings for non-implemented encoder/decoder scenarios

# Reminder: Please update docs/source/features/compatibility_matrix.md
# If the feature combo become valid

STR_NOT_IMPL_ENC_DEC_SWA = \
    "Sliding window attention for encoder/decoder models " + \
                    "is not currently supported."

STR_NOT_IMPL_ENC_DEC_PREFIX_CACHE = \
    "Prefix caching for encoder/decoder models " + \
                    "is not currently supported."

STR_NOT_IMPL_ENC_DEC_CHUNKED_PREFILL = \
    "Chunked prefill for encoder/decoder models " + \
                    "is not currently supported."

STR_NOT_IMPL_ENC_DEC_LOGIT_SOFTCAP = (
    "Models with logits_soft_cap "
    "require FlashInfer backend, which is "
    "currently not supported for encoder/decoder "
    "models.")

STR_NOT_IMPL_ENC_DEC_LORA = ("LoRA is currently not currently "
                             "supported with encoder/decoder "
                             "models.")

STR_NOT_IMPL_ENC_DEC_PP = ("Pipeline parallelism is not "
                           "currently supported with "
                           "encoder/decoder models.")

STR_NOT_IMPL_ENC_DEC_MM = ("Multimodal is not currently "
                           "supported with encoder/decoder "
                           "models.")

STR_NOT_IMPL_ENC_DEC_SPEC_DEC = ("Speculative decoding is not "
                                 "currently supported with encoder/"
                                 "decoder models.")

STR_NOT_IMPL_ENC_DEC_BACKEND = ("XFormers and Flash-Attention are the only "
                                "backends currently supported with encoder/"
                                "decoder models.")

STR_NOT_IMPL_ENC_DEC_PROMPT_ADAPTER = ("Prompt adapters are not "
                                       "currently supported with encoder/"
                                       "decoder models.")

# Efficiently import all enc/dec error strings
# rather than having to import all of the above
STR_NOT_IMPL_ENC_DEC_ERR_STRS = {
    "STR_NOT_IMPL_ENC_DEC_SWA": STR_NOT_IMPL_ENC_DEC_SWA,
    "STR_NOT_IMPL_ENC_DEC_PREFIX_CACHE": STR_NOT_IMPL_ENC_DEC_PREFIX_CACHE,
    "STR_NOT_IMPL_ENC_DEC_CHUNKED_PREFILL":
    STR_NOT_IMPL_ENC_DEC_CHUNKED_PREFILL,
    "STR_NOT_IMPL_ENC_DEC_LOGIT_SOFTCAP": STR_NOT_IMPL_ENC_DEC_LOGIT_SOFTCAP,
    "STR_NOT_IMPL_ENC_DEC_LORA": STR_NOT_IMPL_ENC_DEC_LORA,
    "STR_NOT_IMPL_ENC_DEC_PP": STR_NOT_IMPL_ENC_DEC_PP,
    "STR_NOT_IMPL_ENC_DEC_MM": STR_NOT_IMPL_ENC_DEC_MM,
    "STR_NOT_IMPL_ENC_DEC_SPEC_DEC": STR_NOT_IMPL_ENC_DEC_SPEC_DEC,
    "STR_NOT_IMPL_ENC_DEC_BACKEND": STR_NOT_IMPL_ENC_DEC_BACKEND,
    "STR_NOT_IMPL_ENC_DEC_PROMPT_ADAPTER": STR_NOT_IMPL_ENC_DEC_PROMPT_ADAPTER,
}

# Constants related to forcing the attention backend selection

# String name of register which may be set in order to
# force auto-selection of attention backend by Attention
# wrapper
STR_BACKEND_ENV_VAR: str = "VLLM_ATTENTION_BACKEND"

# Possible string values of STR_BACKEND_ENV_VAR
# register, corresponding to possible backends
STR_FLASHINFER_ATTN_VAL: str = "FLASHINFER"
STR_TORCH_SDPA_ATTN_VAL: str = "TORCH_SDPA"
STR_ROCM_FLASH_ATTN_VAL: str = "ROCM_FLASH"
STR_XFORMERS_ATTN_VAL: str = "XFORMERS"
STR_FLASH_ATTN_VAL: str = "FLASH_ATTN"
STR_INVALID_VAL: str = "INVALID"

GB_bytes = 1_000_000_000
"""The number of bytes in one gigabyte (GB)."""

GiB_bytes = 1 << 30
"""The number of bytes in one gibibyte (GiB)."""

STR_DTYPE_TO_TORCH_DTYPE = {
    "half": torch.half,
    "bfloat16": torch.bfloat16,
    "float": torch.float,
    "fp8": torch.uint8,
    "fp8_e4m3": torch.uint8,
    "fp8_e5m2": torch.uint8,
}

TORCH_DTYPE_TO_NUMPY_DTYPE = {
    torch.float16: np.float16,
    torch.float32: np.float32,
    torch.float64: np.float64,
    torch.uint8: np.uint8,
    torch.int32: np.int32,
    torch.int64: np.int64,
}

P = ParamSpec('P')
T = TypeVar("T")
U = TypeVar("U")

_K = TypeVar("_K", bound=Hashable)
_V = TypeVar("_V")


class _Sentinel:
    ...


ALL_PINNED_SENTINEL = _Sentinel()


class Device(enum.Enum):
    GPU = enum.auto()
    CPU = enum.auto()


class LayerBlockType(enum.Enum):
    attention = "attention"
    mamba = "mamba"


class Counter:

    def __init__(self, start: int = 0) -> None:
        self.counter = start

    def __next__(self) -> int:
        i = self.counter
        self.counter += 1
        return i

    def reset(self) -> None:
        self.counter = 0


class CacheInfo(NamedTuple):
    hits: int
    total: int

    @property
    def hit_ratio(self) -> float:
        if self.total == 0:
            return 0

        return self.hits / self.total


class LRUCache(Generic[_K, _V]):
    """Note: This class is not thread safe!"""

    def __init__(self, capacity: int) -> None:
        self.cache = OrderedDict[_K, _V]()
        self.pinned_items = set[_K]()
        self.capacity = capacity

        self._hits = 0
        self._total = 0

    def __contains__(self, key: _K) -> bool:
        return key in self.cache

    def __len__(self) -> int:
        return len(self.cache)

    def __getitem__(self, key: _K) -> _V:
        value = self.cache[key]  # Raise KeyError if not exists
        self.cache.move_to_end(key)
        return value

    def __setitem__(self, key: _K, value: _V) -> None:
        self.put(key, value)

    def __delitem__(self, key: _K) -> None:
        self.pop(key)

    def stat(self) -> CacheInfo:
        return CacheInfo(hits=self._hits, total=self._total)

    def touch(self, key: _K) -> None:
        self.cache.move_to_end(key)

    def get(self, key: _K, default: Optional[_V] = None) -> Optional[_V]:
        value: Optional[_V]
        if key in self.cache:
            value = self.cache[key]
            self.cache.move_to_end(key)

            self._hits += 1
        else:
            value = default

        self._total += 1
        return value

    def put(self, key: _K, value: _V) -> None:
        self.cache[key] = value
        self.cache.move_to_end(key)
        self._remove_old_if_needed()

    def pin(self, key: _K) -> None:
        """
        Pins a key in the cache preventing it from being
        evicted in the LRU order.
        """
        if key not in self.cache:
            raise ValueError(f"Cannot pin key: {key} not in cache.")
        self.pinned_items.add(key)

    def _unpin(self, key: _K) -> None:
        self.pinned_items.remove(key)

    def _on_remove(self, key: _K, value: Optional[_V]) -> None:
        pass

    def remove_oldest(self, *, remove_pinned: bool = False) -> None:
        if not self.cache:
            return

        if not remove_pinned:
            # pop the oldest item in the cache that is not pinned
            lru_key = next(
                (key for key in self.cache if key not in self.pinned_items),
                ALL_PINNED_SENTINEL)
            if lru_key is ALL_PINNED_SENTINEL:
                raise RuntimeError("All items are pinned, "
                                   "cannot remove oldest from the cache.")
        else:
            lru_key = next(iter(self.cache))
        self.pop(lru_key)  # type: ignore

    def _remove_old_if_needed(self) -> None:
        while len(self.cache) > self.capacity:
            self.remove_oldest()

    def pop(self, key: _K, default: Optional[_V] = None) -> Optional[_V]:
        run_on_remove = key in self.cache
        value = self.cache.pop(key, default)
        # remove from pinned items
        if key in self.pinned_items:
            self._unpin(key)
        if run_on_remove:
            self._on_remove(key, value)
        return value

    def clear(self) -> None:
        while len(self.cache) > 0:
            self.remove_oldest(remove_pinned=True)
        self.cache.clear()


class PyObjectCache:
    """Used to cache python objects to avoid object allocations
    across scheduler iterations.
    """

    def __init__(self, obj_builder):
        self._obj_builder = obj_builder
        self._index = 0

        self._obj_cache = []
        for _ in range(128):
            self._obj_cache.append(self._obj_builder())

    def _grow_cache(self):
        # Double the size of the cache
        num_objs = len(self._obj_cache)
        for _ in range(num_objs):
            self._obj_cache.append(self._obj_builder())

    def get_object(self):
        """Returns a pre-allocated cached object. If there is not enough
        objects, then the cache size will double.
        """
        if self._index >= len(self._obj_cache):
            self._grow_cache()
            assert self._index < len(self._obj_cache)

        obj = self._obj_cache[self._index]
        self._index += 1

        return obj

    def reset(self):
        """Makes all cached-objects available for the next scheduler iteration.
        """
        self._index = 0


@cache
def get_max_shared_memory_bytes(gpu: int = 0) -> int:
    """Returns the maximum shared memory per thread block in bytes."""
    from vllm import _custom_ops as ops
    max_shared_mem = (
        ops.get_max_shared_memory_per_block_device_attribute(gpu))
    # value 0 will cause MAX_SEQ_LEN become negative and test_attention.py
    # will fail
    assert max_shared_mem > 0, "max_shared_mem can not be zero"
    return int(max_shared_mem)


def get_cpu_memory() -> int:
    """Returns the total CPU memory of the node in bytes."""
    return psutil.virtual_memory().total


def random_uuid() -> str:
    return str(uuid.uuid4().hex)


def make_async(
    func: Callable[P, T],
    executor: Optional[concurrent.futures.Executor] = None
) -> Callable[P, Awaitable[T]]:
    """Take a blocking function, and run it on in an executor thread.

    This function prevents the blocking function from blocking the
    asyncio event loop.
    The code in this function needs to be thread safe.
    """

    def _async_wrapper(*args: P.args, **kwargs: P.kwargs) -> asyncio.Future:
        loop = asyncio.get_event_loop()
        p_func = partial(func, *args, **kwargs)
        return loop.run_in_executor(executor=executor, func=p_func)

    return _async_wrapper


def _next_task(iterator: AsyncGenerator[T, None],
               loop: AbstractEventLoop) -> Task:
    # Can use anext() in python >= 3.10
    return loop.create_task(iterator.__anext__())  # type: ignore[arg-type]


async def merge_async_iterators(
    *iterators: AsyncGenerator[T,
                               None], ) -> AsyncGenerator[Tuple[int, T], None]:
    """Merge multiple asynchronous iterators into a single iterator.

    This method handle the case where some iterators finish before others.
    When it yields, it yields a tuple (i, item) where i is the index of the
    iterator that yields the item.
    """

    loop = asyncio.get_running_loop()

    awaits = {_next_task(pair[1], loop): pair for pair in enumerate(iterators)}
    try:
        while awaits:
            done, _ = await asyncio.wait(awaits.keys(),
                                         return_when=FIRST_COMPLETED)
            for d in done:
                pair = awaits.pop(d)
                try:
                    item = await d
                    i, it = pair
                    awaits[_next_task(it, loop)] = pair
                    yield i, item
                except StopAsyncIteration:
                    pass
    finally:
        # Cancel any remaining iterators
        for f, (_, it) in awaits.items():
            with contextlib.suppress(BaseException):
                f.cancel()
                await it.aclose()


async def collect_from_async_generator(
        iterator: AsyncGenerator[T, None]) -> List[T]:
    """Collect all items from an async generator into a list."""
    items = []
    async for item in iterator:
        items.append(item)
    return items


def get_ip() -> str:
    host_ip = envs.VLLM_HOST_IP
    if "HOST_IP" in os.environ and "VLLM_HOST_IP" not in os.environ:
        logger.warning(
            "The environment variable HOST_IP is deprecated and ignored, as"
            " it is often used by Docker and other software to"
            "interact with the container's network stack. Please "
            "use VLLM_HOST_IP instead to set the IP address for vLLM processes"
            " to communicate with each other.")
    if host_ip:
        return host_ip

    # IP is not set, try to get it from the network interface

    # try ipv4
    s = socket.socket(socket.AF_INET, socket.SOCK_DGRAM)
    try:
        s.connect(("8.8.8.8", 80))  # Doesn't need to be reachable
        return s.getsockname()[0]
    except Exception:
        pass

    # try ipv6
    try:
        s = socket.socket(socket.AF_INET6, socket.SOCK_DGRAM)
        # Google's public DNS server, see
        # https://developers.google.com/speed/public-dns/docs/using#addresses
        s.connect(("2001:4860:4860::8888", 80))  # Doesn't need to be reachable
        return s.getsockname()[0]
    except Exception:
        pass

    warnings.warn(
        "Failed to get the IP address, using 0.0.0.0 by default."
        "The value can be set by the environment variable"
        " VLLM_HOST_IP or HOST_IP.",
        stacklevel=2)
    return "0.0.0.0"


def is_valid_ipv6_address(address: str) -> bool:
    try:
        ipaddress.IPv6Address(address)
        return True
    except ValueError:
        return False


def get_distributed_init_method(ip: str, port: int) -> str:
    # Brackets are not permitted in ipv4 addresses,
    # see https://github.com/python/cpython/issues/103848
    return f"tcp://[{ip}]:{port}" if ":" in ip else f"tcp://{ip}:{port}"


def get_open_zmq_ipc_path() -> str:
    base_rpc_path = envs.VLLM_RPC_BASE_PATH
    return f"ipc://{base_rpc_path}/{uuid4()}"


def get_open_port() -> int:
    port = envs.VLLM_PORT
    if port is not None:
        while True:
            try:
                with socket.socket(socket.AF_INET, socket.SOCK_STREAM) as s:
                    s.bind(("", port))
                    return port
            except OSError:
                port += 1  # Increment port number if already in use
                logger.info("Port %d is already in use, trying port %d",
                            port - 1, port)
    # try ipv4
    try:
        with socket.socket(socket.AF_INET, socket.SOCK_STREAM) as s:
            s.bind(("", 0))
            return s.getsockname()[1]
    except OSError:
        # try ipv6
        with socket.socket(socket.AF_INET6, socket.SOCK_STREAM) as s:
            s.bind(("", 0))
            return s.getsockname()[1]


def find_process_using_port(port: int) -> Optional[psutil.Process]:
    # TODO: We can not check for running processes with network
    # port on macOS. Therefore, we can not have a full graceful shutdown
    # of vLLM. For now, let's not look for processes in this case.
    # Ref: https://www.florianreinhard.de/accessdenied-in-psutil/
    if sys.platform.startswith("darwin"):
        return None

    for conn in psutil.net_connections():
        if conn.laddr.port == port:
            try:
                return psutil.Process(conn.pid)
            except psutil.NoSuchProcess:
                return None
    return None


def update_environment_variables(envs: Dict[str, str]):
    for k, v in envs.items():
        if k in os.environ and os.environ[k] != v:
            logger.warning(
                "Overwriting environment variable %s "
                "from '%s' to '%s'", k, os.environ[k], v)
        os.environ[k] = v


def chunk_list(lst: List[T], chunk_size: int):
    """Yield successive chunk_size chunks from lst."""
    for i in range(0, len(lst), chunk_size):
        yield lst[i:i + chunk_size]


def cdiv(a: int, b: int) -> int:
    """Ceiling division."""
    return -(a // -b)


def round_up(x: int, y: int) -> int:
    return ((x + y - 1) // y) * y


def _generate_random_fp8(
    tensor: torch.Tensor,
    low: float,
    high: float,
) -> None:
    # NOTE(zhaoyang): Due to NaN and Inf representation for fp8 data type,
    # it may occur Inf or NaN if we directly use torch.randint
    # to generate random data for fp8 data.
    # For example, s.11111.00 in fp8e5m2 format represents Inf.
    #     | E4M3        | E5M2
    #-----|-------------|-------------------
    # Inf | N/A         | s.11111.00
    # NaN | s.1111.111  | s.11111.{01,10,11}
    from vllm import _custom_ops as ops
    tensor_tmp = torch.empty_like(tensor, dtype=torch.float16)
    tensor_tmp.uniform_(low, high)
    ops.convert_fp8(tensor, tensor_tmp)
    del tensor_tmp


def get_kv_cache_torch_dtype(
        cache_dtype: Optional[Union[str, torch.dtype]],
        model_dtype: Optional[Union[str, torch.dtype]] = None) -> torch.dtype:
    if isinstance(cache_dtype, str):
        if cache_dtype == "auto":
            if isinstance(model_dtype, str):
                torch_dtype = STR_DTYPE_TO_TORCH_DTYPE[model_dtype]
            elif isinstance(model_dtype, torch.dtype):
                torch_dtype = model_dtype
            else:
                raise ValueError(f"Invalid model dtype: {model_dtype}")
        elif cache_dtype in ["half", "bfloat16", "float"]:
            torch_dtype = STR_DTYPE_TO_TORCH_DTYPE[cache_dtype]
        elif cache_dtype == "fp8":
            torch_dtype = torch.uint8
        else:
            raise ValueError(f"Invalid kv cache dtype: {cache_dtype}")
    elif isinstance(cache_dtype, torch.dtype):
        torch_dtype = cache_dtype
    else:
        raise ValueError(f"Invalid kv cache dtype: {cache_dtype}")
    return torch_dtype


def create_kv_caches_with_random_flash(
    num_blocks: int,
    block_size: int,
    num_layers: int,
    num_heads: int,
    head_size: int,
    cache_dtype: Optional[Union[str, torch.dtype]],
    model_dtype: Optional[Union[str, torch.dtype]] = None,
    seed: int = 0,
    device: Optional[str] = "cuda",
) -> Tuple[List[torch.Tensor], List[torch.Tensor]]:
    from vllm.platforms import current_platform
    current_platform.seed_everything(seed)

    torch_dtype = get_kv_cache_torch_dtype(cache_dtype, model_dtype)
    key_value_cache_shape = (num_blocks, 2, block_size, num_heads, head_size)
    scale = head_size**-0.5

    key_caches: List[torch.Tensor] = []
    value_caches: List[torch.Tensor] = []

    for _ in range(num_layers):
        key_value_cache = torch.empty(size=key_value_cache_shape,
                                      dtype=torch_dtype,
                                      device=device)
        if cache_dtype in ["auto", "half", "bfloat16", "float"]:
            key_value_cache.uniform_(-scale, scale)
        elif cache_dtype == 'fp8':
            _generate_random_fp8(key_value_cache, -scale, scale)
        else:
            raise ValueError(
                f"Does not support key cache of type {cache_dtype}")
        key_caches.append(key_value_cache[:, 0])
        value_caches.append(key_value_cache[:, 1])
    return key_caches, value_caches


def create_kv_caches_with_random(
    num_blocks: int,
    block_size: int,
    num_layers: int,
    num_heads: int,
    head_size: int,
    cache_dtype: Optional[Union[str, torch.dtype]],
    model_dtype: Optional[Union[str, torch.dtype]] = None,
    seed: int = 0,
    device: Optional[str] = "cuda",
) -> Tuple[List[torch.Tensor], List[torch.Tensor]]:

    if cache_dtype == "fp8" and head_size % 16:
        raise ValueError(
            f"Does not support key cache of type fp8 with head_size {head_size}"
        )
    from vllm.platforms import current_platform
    current_platform.seed_everything(seed)

    torch_dtype = get_kv_cache_torch_dtype(cache_dtype, model_dtype)

    scale = head_size**-0.5
    x = 16 // torch.tensor([], dtype=torch_dtype).element_size()
    key_cache_shape = (num_blocks, num_heads, head_size // x, block_size, x)
    key_caches: List[torch.Tensor] = []
    for _ in range(num_layers):
        key_cache = torch.empty(size=key_cache_shape,
                                dtype=torch_dtype,
                                device=device)
        if cache_dtype in ["auto", "half", "bfloat16", "float"]:
            key_cache.uniform_(-scale, scale)
        elif cache_dtype == 'fp8':
            _generate_random_fp8(key_cache, -scale, scale)
        else:
            raise ValueError(
                f"Does not support key cache of type {cache_dtype}")
        key_caches.append(key_cache)

    value_cache_shape = (num_blocks, num_heads, head_size, block_size)
    value_caches: List[torch.Tensor] = []
    for _ in range(num_layers):
        value_cache = torch.empty(size=value_cache_shape,
                                  dtype=torch_dtype,
                                  device=device)
        if cache_dtype in ["auto", "half", "bfloat16", "float"]:
            value_cache.uniform_(-scale, scale)
        elif cache_dtype == 'fp8':
            _generate_random_fp8(value_cache, -scale, scale)
        else:
            raise ValueError(
                f"Does not support value cache of type {cache_dtype}")
        value_caches.append(value_cache)
    return key_caches, value_caches


@cache
def is_pin_memory_available() -> bool:
    from vllm.platforms import current_platform
    return current_platform.is_pin_memory_available()


class DeviceMemoryProfiler:

    def __init__(self, device: Optional[torch.types.Device] = None):
        self.device = device

    def current_memory_usage(self) -> float:
        # Return the memory usage in bytes.
        from vllm.platforms import current_platform
        return current_platform.get_current_memory_usage(self.device)

    def __enter__(self):
        self.initial_memory = self.current_memory_usage()
        # This allows us to call methods of the context manager if needed
        return self

    def __exit__(self, exc_type, exc_val, exc_tb):
        self.final_memory = self.current_memory_usage()
        self.consumed_memory = self.final_memory - self.initial_memory

        # Force garbage collection
        gc.collect()


def make_ndarray_with_pad(
    x: List[List[T]],
    pad: T,
    dtype: npt.DTypeLike,
    *,
    max_len: Optional[int] = None,
) -> npt.NDArray:
    """
    Make a padded array from 2D inputs.

    The padding is applied to the end of each inner list until it reaches
    `max_len`.
    """
    if max_len is None:
        # Unlike for most functions, map is faster than a genexpr over `len`
        max_len = max(map(len, x), default=0)

    padded_x = np.full((len(x), max_len), pad, dtype=dtype)
    for ind, blocktb in enumerate(x):
        assert len(blocktb) <= max_len
        padded_x[ind, :len(blocktb)] = blocktb

    return padded_x


def make_tensor_with_pad(
    x: List[List[T]],
    pad: T,
    dtype: torch.dtype,
    *,
    max_len: Optional[int] = None,
    device: Optional[Union[str, torch.device]] = None,
    pin_memory: bool = False,
) -> torch.Tensor:
    """
    Make a padded tensor from 2D inputs.

    The padding is applied to the end of each inner list until it reaches
    `max_len`.
    """
    np_dtype = TORCH_DTYPE_TO_NUMPY_DTYPE[dtype]
    padded_x = make_ndarray_with_pad(x, pad, np_dtype, max_len=max_len)

    tensor = torch.from_numpy(padded_x).to(device)
    if pin_memory:
        tensor = tensor.pin_memory()

    return tensor


def async_tensor_h2d(
    data: list,
    dtype: torch.dtype,
    target_device: Union[str, torch.device],
    pin_memory: bool,
) -> torch.Tensor:
    """Asynchronously create a tensor and copy it from host to device."""
    t = torch.tensor(data, dtype=dtype, pin_memory=pin_memory, device="cpu")
    return t.to(device=target_device, non_blocking=True)


def get_dtype_size(dtype: torch.dtype) -> int:
    """Get the size of the data type in bytes."""
    return torch.tensor([], dtype=dtype).element_size()


def align_to_256bytes(extent: int, dtype: torch.dtype) -> int:
    dtype_size = get_dtype_size(dtype)
    eles_per_256bytes = 256 // dtype_size
    return round_up(extent, eles_per_256bytes)


# `collections` helpers
def is_list_of(
    value: object,
    typ: Union[type[T], tuple[type[T], ...]],
    *,
    check: Literal["first", "all"] = "first",
) -> TypeIs[List[T]]:
    if not isinstance(value, list):
        return False

    if check == "first":
        return len(value) == 0 or isinstance(value[0], typ)
    elif check == "all":
        return all(isinstance(v, typ) for v in value)

    assert_never(check)


JSONTree = Union[Dict[str, "JSONTree[T]"], List["JSONTree[T]"],
                 Tuple["JSONTree[T]", ...], T]
"""A nested JSON structure where the leaves need not be JSON-serializable."""


@overload
def json_map_leaves(
    func: Callable[[T], U],
    value: Dict[str, JSONTree[T]],
) -> Dict[str, JSONTree[U]]:
    ...


@overload
def json_map_leaves(
    func: Callable[[T], U],
    value: List[JSONTree[T]],
) -> List[JSONTree[U]]:
    ...


@overload
def json_map_leaves(
    func: Callable[[T], U],
    value: Tuple[JSONTree[T], ...],
) -> Tuple[JSONTree[U], ...]:
    ...


@overload
def json_map_leaves(
    func: Callable[[T], U],
    value: JSONTree[T],
) -> JSONTree[U]:
    ...


def json_map_leaves(func: Callable[[T], U], value: JSONTree[T]) -> JSONTree[U]:
    if isinstance(value, dict):
        return {k: json_map_leaves(func, v) for k, v in value.items()}
    elif isinstance(value, list):
        return [json_map_leaves(func, v) for v in value]
    elif isinstance(value, tuple):
        return tuple(json_map_leaves(func, v) for v in value)
    else:
        return func(value)


def flatten_2d_lists(lists: List[List[T]]) -> List[T]:
    """Flatten a list of lists to a single list."""
    return [item for sublist in lists for item in sublist]


def full_groupby(values: Iterable[_V], *, key: Callable[[_V], _K]):
    """
    Unlike :class:`itertools.groupby`, groups are not broken by
    non-contiguous data.
    """
    groups = defaultdict[_K, list[_V]](list)

    for value in values:
        groups[key(value)].append(value)

    return groups.items()


# TODO: This function can be removed if transformer_modules classes are
# serialized by value when communicating between processes
def init_cached_hf_modules() -> None:
    """
    Lazy initialization of the Hugging Face modules.
    """
    from transformers.dynamic_module_utils import init_hf_modules
    init_hf_modules()


@cache
def find_library(lib_name: str) -> str:
    """
    Find the library file in the system.
    `lib_name` is full filename, with both prefix and suffix.
    This function resolves `lib_name` to the full path of the library.
    """
    # Adapted from https://github.com/openai/triton/blob/main/third_party/nvidia/backend/driver.py#L19 # noqa
    # According to https://en.wikipedia.org/wiki/Filesystem_Hierarchy_Standard
    # `/sbin/ldconfig` should exist in all Linux systems.
    # `/sbin/ldconfig` searches the library in the system
    libs = subprocess.check_output(["/sbin/ldconfig", "-p"]).decode()
    # each line looks like the following:
    # libcuda.so.1 (libc6,x86-64) => /lib/x86_64-linux-gnu/libcuda.so.1
    locs = [line.split()[-1] for line in libs.splitlines() if lib_name in line]
    # `LD_LIBRARY_PATH` searches the library in the user-defined paths
    env_ld_library_path = envs.LD_LIBRARY_PATH
    if not locs and env_ld_library_path:
        locs = [
            os.path.join(dir, lib_name)
            for dir in env_ld_library_path.split(":")
            if os.path.exists(os.path.join(dir, lib_name))
        ]
    if not locs:
        raise ValueError(f"Cannot find {lib_name} in the system.")
    return locs[0]


def find_nccl_library() -> str:
    """
    We either use the library file specified by the `VLLM_NCCL_SO_PATH`
    environment variable, or we find the library file brought by PyTorch.
    After importing `torch`, `libnccl.so.2` or `librccl.so.1` can be
    found by `ctypes` automatically.
    """
    so_file = envs.VLLM_NCCL_SO_PATH

    # manually load the nccl library
    if so_file:
        logger.info(
            "Found nccl from environment variable VLLM_NCCL_SO_PATH=%s",
            so_file)
    else:
        if torch.version.cuda is not None:
            so_file = "libnccl.so.2"
        elif torch.version.hip is not None:
            so_file = "librccl.so.1"
        else:
            raise ValueError("NCCL only supports CUDA and ROCm backends.")
        logger.info("Found nccl from library %s", so_file)
    return so_file


prev_set_stream = torch.cuda.set_stream

_current_stream = None


def _patched_set_stream(stream: torch.cuda.Stream) -> None:
    global _current_stream
    _current_stream = stream
    prev_set_stream(stream)


torch.cuda.set_stream = _patched_set_stream


def current_stream() -> torch.cuda.Stream:
    """
    replace `torch.cuda.current_stream()` with `vllm.utils.current_stream()`.
    it turns out that `torch.cuda.current_stream()` is quite expensive,
    as it will construct a new stream object at each call.
    here we patch `torch.cuda.set_stream` to keep track of the current stream
    directly, so that we can avoid calling `torch.cuda.current_stream()`.

    the underlying hypothesis is that we do not call `torch._C._cuda_setStream`
    from C/C++ code.
    """
    global _current_stream
    if _current_stream is None:
        # when this function is called before any stream is set,
        # we return the default stream.
        _current_stream = torch.cuda.current_stream()
    return _current_stream


def enable_trace_function_call_for_thread(vllm_config: "VllmConfig") -> None:
    """Set up function tracing for the current thread,
    if enabled via the VLLM_TRACE_FUNCTION environment variable
    """

    if envs.VLLM_TRACE_FUNCTION:
        tmp_dir = tempfile.gettempdir()
        # add username to tmp_dir to avoid permission issues
        tmp_dir = os.path.join(tmp_dir, getpass.getuser())
        filename = (f"VLLM_TRACE_FUNCTION_for_process_{os.getpid()}"
                    f"_thread_{threading.get_ident()}_"
                    f"at_{datetime.datetime.now()}.log").replace(" ", "_")
        log_path = os.path.join(tmp_dir, "vllm",
                                f"vllm-instance-{vllm_config.instance_id}",
                                filename)
        os.makedirs(os.path.dirname(log_path), exist_ok=True)
        enable_trace_function_call(log_path)


# `functools` helpers
def identity(value: T, **kwargs) -> T:
    """Returns the first provided value."""
    return value


F = TypeVar('F', bound=Callable[..., Any])


def deprecate_args(
    start_index: int,
    is_deprecated: Union[bool, Callable[[], bool]] = True,
    additional_message: Optional[str] = None,
) -> Callable[[F], F]:

    if not callable(is_deprecated):
        is_deprecated = partial(identity, is_deprecated)

    def wrapper(fn: F) -> F:

        params = inspect.signature(fn).parameters
        pos_types = (
            inspect.Parameter.POSITIONAL_ONLY,
            inspect.Parameter.POSITIONAL_OR_KEYWORD,
        )
        pos_kws = [
            kw for kw, param in params.items() if param.kind in pos_types
        ]

        @wraps(fn)
        def inner(*args, **kwargs):
            if is_deprecated():
                deprecated_args = pos_kws[start_index:len(args)]
                if deprecated_args:
                    msg = (
                        f"The positional arguments {deprecated_args} are "
                        "deprecated and will be removed in a future update.")
                    if additional_message is not None:
                        msg += f" {additional_message}"

                    warnings.warn(
                        DeprecationWarning(msg),
                        stacklevel=3,  # The inner function takes up one level
                    )

            return fn(*args, **kwargs)

        return inner  # type: ignore

    return wrapper


def deprecate_kwargs(
    *kws: str,
    is_deprecated: Union[bool, Callable[[], bool]] = True,
    additional_message: Optional[str] = None,
) -> Callable[[F], F]:
    deprecated_kws = set(kws)

    if not callable(is_deprecated):
        is_deprecated = partial(identity, is_deprecated)

    def wrapper(fn: F) -> F:

        @wraps(fn)
        def inner(*args, **kwargs):
            if is_deprecated():
                deprecated_kwargs = kwargs.keys() & deprecated_kws
                if deprecated_kwargs:
                    msg = (
                        f"The keyword arguments {deprecated_kwargs} are "
                        "deprecated and will be removed in a future update.")
                    if additional_message is not None:
                        msg += f" {additional_message}"

                    warnings.warn(
                        DeprecationWarning(msg),
                        stacklevel=3,  # The inner function takes up one level
                    )

            return fn(*args, **kwargs)

        return inner  # type: ignore

    return wrapper


@lru_cache(maxsize=8)
def _cuda_device_count_stateless(
        cuda_visible_devices: Optional[str] = None) -> int:
    # Note: cuda_visible_devices is not used, but we keep it as an argument for
    # LRU Cache purposes.

    # Code below is based on
    # https://github.com/pytorch/pytorch/blob/
    # c1cd946818442aca8c7f812b16d187ce1586c3bc/
    # torch/cuda/__init__.py#L831C1-L831C17
    import torch.cuda
    import torch.version

    from vllm.platforms import current_platform
    if not torch.cuda._is_compiled():
        return 0
    if current_platform.is_rocm():
        # ROCm uses amdsmi instead of nvml for stateless device count
        # This requires a sufficiently modern version of Torch 2.4.0
        raw_count = torch.cuda._device_count_amdsmi() if (hasattr(
            torch.cuda, "_device_count_amdsmi")) else -1
    else:
        raw_count = torch.cuda._device_count_nvml()
    r = torch._C._cuda_getDeviceCount() if raw_count < 0 else raw_count
    return r


def cuda_device_count_stateless() -> int:
    """Get number of CUDA devices, caching based on the value of
    CUDA_VISIBLE_DEVICES at the time of call.

    This should be used instead of torch.cuda.device_count()
    unless CUDA_VISIBLE_DEVICES has already been set to the desired
    value."""

    # This can be removed and simply replaced with torch.cuda.get_device_count
    # after https://github.com/pytorch/pytorch/pull/122815 is released.
    return _cuda_device_count_stateless(envs.CUDA_VISIBLE_DEVICES)


def cuda_is_initialized() -> bool:
    """Check if CUDA is initialized."""
    if not torch.cuda._is_compiled():
        return False
    return torch.cuda.is_initialized()


def weak_bind(bound_method: Callable[..., Any], ) -> Callable[..., None]:
    """Make an instance method that weakly references
    its associated instance and no-ops once that
    instance is collected."""
    ref = weakref.ref(bound_method.__self__)  # type: ignore[attr-defined]
    unbound = bound_method.__func__  # type: ignore[attr-defined]

    def weak_bound(*args, **kwargs) -> None:
        if inst := ref():
            unbound(inst, *args, **kwargs)

    return weak_bound


#From: https://stackoverflow.com/a/4104188/2749989
def run_once(f: Callable[P, None]) -> Callable[P, None]:

    def wrapper(*args: P.args, **kwargs: P.kwargs) -> None:
        if not wrapper.has_run:  # type: ignore[attr-defined]
            wrapper.has_run = True  # type: ignore[attr-defined]
            return f(*args, **kwargs)

    wrapper.has_run = False  # type: ignore[attr-defined]
    return wrapper


class StoreBoolean(argparse.Action):

    def __call__(self, parser, namespace, values, option_string=None):
        if values.lower() == "true":
            setattr(namespace, self.dest, True)
        elif values.lower() == "false":
            setattr(namespace, self.dest, False)
        else:
            raise ValueError(f"Invalid boolean value: {values}. "
                             "Expected 'true' or 'false'.")


class SortedHelpFormatter(argparse.HelpFormatter):
    """SortedHelpFormatter that sorts arguments by their option strings."""

    def add_arguments(self, actions):
        actions = sorted(actions, key=lambda x: x.option_strings)
        super().add_arguments(actions)


class FlexibleArgumentParser(argparse.ArgumentParser):
    """ArgumentParser that allows both underscore and dash in names."""

    def __init__(self, *args, **kwargs):
        # Set the default 'formatter_class' to SortedHelpFormatter
        if 'formatter_class' not in kwargs:
            kwargs['formatter_class'] = SortedHelpFormatter
        super().__init__(*args, **kwargs)

    def parse_args(self, args=None, namespace=None):
        if args is None:
            args = sys.argv[1:]

        if '--config' in args:
            args = self._pull_args_from_config(args)

        # Convert underscores to dashes and vice versa in argument names
        processed_args = []
        for arg in args:
            if arg.startswith('--'):
                if '=' in arg:
                    key, value = arg.split('=', 1)
                    key = '--' + key[len('--'):].replace('_', '-')
                    processed_args.append(f'{key}={value}')
                else:
                    processed_args.append('--' +
                                          arg[len('--'):].replace('_', '-'))
            elif arg.startswith('-O') and arg != '-O' and len(arg) == 2:
                # allow -O flag to be used without space, e.g. -O3
                processed_args.append('-O')
                processed_args.append(arg[2:])
            else:
                processed_args.append(arg)

        return super().parse_args(processed_args, namespace)

    def _pull_args_from_config(self, args: List[str]) -> List[str]:
        """Method to pull arguments specified in the config file
        into the command-line args variable.

        The arguments in config file will be inserted between
        the argument list.

        example:
        ```yaml
            port: 12323
            tensor-parallel-size: 4
        ```
        ```python
        $: vllm {serve,chat,complete} "facebook/opt-12B" \
            --config config.yaml -tp 2
        $: args = [
            "serve,chat,complete",
            "facebook/opt-12B",
            '--config', 'config.yaml',
            '-tp', '2'
        ]
        $: args = [
            "serve,chat,complete",
            "facebook/opt-12B",
            '--port', '12323',
            '--tensor-parallel-size', '4',
            '-tp', '2'
            ]
        ```

        Please note how the config args are inserted after the sub command.
        this way the order of priorities is maintained when these are args
        parsed by super().
        """
        assert args.count(
            '--config') <= 1, "More than one config file specified!"

        index = args.index('--config')
        if index == len(args) - 1:
            raise ValueError("No config file specified! \
                             Please check your command-line arguments.")

        file_path = args[index + 1]

        config_args = self._load_config_file(file_path)

        # 0th index is for {serve,chat,complete}
        # followed by model_tag (only for serve)
        # followed by config args
        # followed by rest of cli args.
        # maintaining this order will enforce the precedence
        # of cli > config > defaults
        if args[0] == "serve":
            if index == 1:
                raise ValueError(
                    "No model_tag specified! Please check your command-line"
                    " arguments.")
            args = [args[0]] + [
                args[1]
            ] + config_args + args[2:index] + args[index + 2:]
        else:
            args = [args[0]] + config_args + args[1:index] + args[index + 2:]

        return args

    def _load_config_file(self, file_path: str) -> List[str]:
        """Loads a yaml file and returns the key value pairs as a
        flattened list with argparse like pattern
        ```yaml
            port: 12323
            tensor-parallel-size: 4
        ```
        returns:
            processed_args: list[str] = [
                '--port': '12323',
                '--tensor-parallel-size': '4'
            ]

        """

        extension: str = file_path.split('.')[-1]
        if extension not in ('yaml', 'yml'):
            raise ValueError(
                "Config file must be of a yaml/yml type.\
                              %s supplied", extension)

        # only expecting a flat dictionary of atomic types
        processed_args: List[str] = []

        config: Dict[str, Union[int, str]] = {}
        try:
            with open(file_path) as config_file:
                config = yaml.safe_load(config_file)
        except Exception as ex:
            logger.error(
                "Unable to read the config file at %s. \
                Make sure path is correct", file_path)
            raise ex

        store_boolean_arguments = [
            action.dest for action in self._actions
            if isinstance(action, StoreBoolean)
        ]

        for key, value in config.items():
            if isinstance(value, bool) and key not in store_boolean_arguments:
                if value:
                    processed_args.append('--' + key)
            else:
                processed_args.append('--' + key)
                processed_args.append(str(value))

        return processed_args


async def _run_task_with_lock(task: Callable, lock: asyncio.Lock, *args,
                              **kwargs):
    """Utility function to run async task in a lock"""
    async with lock:
        return await task(*args, **kwargs)


def supports_kw(
    callable: Callable[..., object],
    kw_name: str,
    *,
    requires_kw_only: bool = False,
    allow_var_kwargs: bool = True,
) -> bool:
    """Check if a keyword is a valid kwarg for a callable; if requires_kw_only
    disallows kwargs names that can also be positional arguments.
    """
    params = inspect.signature(callable).parameters
    if not params:
        return False

    param_val = params.get(kw_name)

    # Types where the it may be valid, i.e., explicitly defined & nonvariadic
    passable_kw_types = set((inspect.Parameter.POSITIONAL_ONLY,
                             inspect.Parameter.POSITIONAL_OR_KEYWORD,
                             inspect.Parameter.KEYWORD_ONLY))

    if param_val:
        is_sig_param = param_val.kind in passable_kw_types
        # We want kwargs only, but this is passable as a positional arg
        if (requires_kw_only and is_sig_param
                and param_val.kind != inspect.Parameter.KEYWORD_ONLY):
            return False
        if ((requires_kw_only
             and param_val.kind == inspect.Parameter.KEYWORD_ONLY)
                or (not requires_kw_only and is_sig_param)):
            return True

    # If we're okay with var-kwargs, it's supported as long as
    # the kw_name isn't something like *args, **kwargs
    if allow_var_kwargs:
        # Get the last param; type is ignored here because params is a proxy
        # mapping, but it wraps an ordered dict, and they appear in order.
        # Ref: https://docs.python.org/3/library/inspect.html#inspect.Signature.parameters
        last_param = params[next(reversed(params))]  # type: ignore
        return (last_param.kind == inspect.Parameter.VAR_KEYWORD
                and last_param.name != kw_name)
    return False


def resolve_mm_processor_kwargs(
    init_kwargs: Optional[Mapping[str, object]],
    inference_kwargs: Optional[Mapping[str, object]],
    callable: Callable[..., object],
    *,
    requires_kw_only: bool = True,
    allow_var_kwargs: bool = False,
) -> Dict[str, Any]:
    """Applies filtering to eliminate invalid mm_processor_kwargs, i.e.,
    those who are not explicit keywords to the given callable (of one is
    given; otherwise no filtering is done), then merges the kwarg dicts,
    giving priority to inference_kwargs if there are any collisions.

    In the case that no kwarg overrides are provided, returns an empty
    dict so that it can still be kwarg expanded into the callable later on.

    If allow_var_kwargs=True, allows for things that can be expanded into
    kwargs as long as they aren't naming collision for var_kwargs or potential
    positional arguments.
    """
    # Filter inference time multimodal processor kwargs provided
    runtime_mm_kwargs = get_allowed_kwarg_only_overrides(
        callable,
        overrides=inference_kwargs,
        requires_kw_only=requires_kw_only,
        allow_var_kwargs=allow_var_kwargs,
    )

    # Filter init time multimodal processor kwargs provided
    init_mm_kwargs = get_allowed_kwarg_only_overrides(
        callable,
        overrides=init_kwargs,
        requires_kw_only=requires_kw_only,
        allow_var_kwargs=allow_var_kwargs,
    )

    # Merge the final processor kwargs, prioritizing inference
    # time values over the initialization time values.
    mm_processor_kwargs = {**init_mm_kwargs, **runtime_mm_kwargs}
    return mm_processor_kwargs


def get_allowed_kwarg_only_overrides(
    callable: Callable[..., object],
    overrides: Optional[Mapping[str, object]],
    *,
    requires_kw_only: bool = True,
    allow_var_kwargs: bool = False,
) -> Dict[str, Any]:
    """
    Given a callable which has one or more keyword only params and a dict
    mapping param names to values, drop values that can be not be kwarg
    expanded to overwrite one or more keyword-only args. This is used in a
    few places to handle custom processor overrides for multimodal models,
    e.g., for profiling when processor options provided by the user
    may affect the number of mm tokens per instance.

    Args:
        callable: Callable which takes 0 or more keyword only arguments.
                  If None is provided, all overrides names are allowed.
        overrides: Potential overrides to be used when invoking the callable.
        allow_var_kwargs: Allows overrides that are expandable for var kwargs.

    Returns:
        Dictionary containing the kwargs to be leveraged which may be used
        to overwrite one or more keyword only arguments when invoking the
        callable.
    """
    if not overrides:
        return {}

    # Drop any mm_processor_kwargs provided by the user that
    # are not kwargs, unless it can fit it var_kwargs param
    filtered_overrides = {
        kwarg_name: val
        for kwarg_name, val in overrides.items()
        if supports_kw(callable,
                       kwarg_name,
                       requires_kw_only=requires_kw_only,
                       allow_var_kwargs=allow_var_kwargs)
    }

    # If anything is dropped, log a warning
    dropped_keys = overrides.keys() - filtered_overrides.keys()
    if dropped_keys:
        if requires_kw_only:
            logger.warning(
                "The following intended overrides are not keyword-only args "
                "and and will be dropped: %s", dropped_keys)
        else:
            logger.warning(
                "The following intended overrides are not keyword args "
                "and and will be dropped: %s", dropped_keys)

    return filtered_overrides


# Using dynamo with vLLM doesn't really work well with PyTorch versions < 2.4.0.
# In particular, the FakeScalarType is not supported for earlier versions of
# PyTorch which breaks dynamo for any ops registered using ScalarType.
def supports_dynamo() -> bool:
    base_torch_version = Version(Version(torch.__version__).base_version)
    return base_torch_version >= Version("2.4.0")


# Some backends use pytorch version < 2.4.0 which doesn't
# support `torch.library.custom_op`.
def supports_custom_op() -> bool:
    return hasattr(torch.library, "custom_op")


class AtomicCounter:
    """An atomic, thread-safe counter"""

    def __init__(self, initial=0):
        """Initialize a new atomic counter to given initial value"""
        self._value = initial
        self._lock = threading.Lock()

    def inc(self, num=1):
        """Atomically increment the counter by num and return the new value"""
        with self._lock:
            self._value += num
            return self._value

    def dec(self, num=1):
        """Atomically decrement the counter by num and return the new value"""
        with self._lock:
            self._value -= num
            return self._value

    @property
    def value(self):
        return self._value


# Adapted from: https://stackoverflow.com/a/47212782/5082708
class LazyDict(Mapping[str, T], Generic[T]):

    def __init__(self, factory: Dict[str, Callable[[], T]]):
        self._factory = factory
        self._dict: Dict[str, T] = {}

    def __getitem__(self, key: str) -> T:
        if key not in self._dict:
            if key not in self._factory:
                raise KeyError(key)
            self._dict[key] = self._factory[key]()
        return self._dict[key]

    def __setitem__(self, key: str, value: Callable[[], T]):
        self._factory[key] = value

    def __iter__(self):
        return iter(self._factory)

    def __len__(self):
        return len(self._factory)


class ClassRegistry(UserDict[Type[T], _V]):

    def __getitem__(self, key: Type[T]) -> _V:
        for cls in key.mro():
            if cls in self.data:
                return self.data[cls]

        raise KeyError(key)

    def __contains__(self, key: object) -> bool:
        return self.contains(key)

    def contains(self, key: object, *, strict: bool = False) -> bool:
        if not isinstance(key, type):
            return False

        if strict:
            return key in self.data

        return any(cls in self.data for cls in key.mro())


def weak_ref_tensor(tensor: torch.Tensor) -> torch.Tensor:
    """
    Create a weak reference to a tensor.
    The new tensor will share the same data as the original tensor,
    but will not keep the original tensor alive.
    """
    return torch.ops._C.weak_ref_tensor(tensor)


def weak_ref_tensors(
    tensors: Union[torch.Tensor, List[torch.Tensor], Tuple[torch.Tensor]]
) -> Union[torch.Tensor, List[torch.Tensor], Tuple[torch.Tensor]]:
    """
    Convenience function to create weak references to tensors,
    for single tensor, list of tensors or tuple of tensors.
    """
    if isinstance(tensors, torch.Tensor):
        return weak_ref_tensor(tensors)
    if isinstance(tensors, list):
        return [weak_ref_tensor(t) for t in tensors]
    if isinstance(tensors, tuple):
        return tuple(weak_ref_tensor(t) for t in tensors)
    raise ValueError("Invalid type for tensors")


def is_in_doc_build() -> bool:
    try:
        from sphinx.ext.autodoc.mock import _MockModule
        return isinstance(torch, _MockModule)
    except ModuleNotFoundError:
        return False


def import_from_path(module_name: str, file_path: Union[str, os.PathLike]):
    """
    Import a Python file according to its file path.

    Based on the official recipe:
    https://docs.python.org/3/library/importlib.html#importing-a-source-file-directly
    """
    spec = importlib.util.spec_from_file_location(module_name, file_path)
    if spec is None:
        raise ModuleNotFoundError(f"No module named '{module_name}'")

    assert spec.loader is not None

    module = importlib.util.module_from_spec(spec)
    sys.modules[module_name] = module
    spec.loader.exec_module(module)
    return module


@cache
def get_vllm_optional_dependencies():
    metadata = importlib.metadata.metadata("vllm")
    requirements = metadata.get_all("Requires-Dist", [])
    extras = metadata.get_all("Provides-Extra", [])

    return {
        extra: [
            re.split(r";|>=|<=|==", req)[0] for req in requirements
            if req.endswith(f'extra == "{extra}"')
        ]
        for extra in extras
    }


class _PlaceholderBase:
    """
    Disallows downstream usage of placeholder modules.

    We need to explicitly override each dunder method because
    :meth:`__getattr__` is not called when they are accessed.

    See also:
        [Special method lookup](https://docs.python.org/3/reference/datamodel.html#special-lookup)
    """

    def __getattr__(self, key: str) -> Never:
        """
        The main class should implement this to throw an error
        for attribute accesses representing downstream usage.
        """
        raise NotImplementedError

    # [Basic customization]

    def __lt__(self, other: object):
        return self.__getattr__("__lt__")

    def __le__(self, other: object):
        return self.__getattr__("__le__")

    def __eq__(self, other: object):
        return self.__getattr__("__eq__")

    def __ne__(self, other: object):
        return self.__getattr__("__ne__")

    def __gt__(self, other: object):
        return self.__getattr__("__gt__")

    def __ge__(self, other: object):
        return self.__getattr__("__ge__")

    def __hash__(self):
        return self.__getattr__("__hash__")

    def __bool__(self):
        return self.__getattr__("__bool__")

    # [Callable objects]

    def __call__(self, *args: object, **kwargs: object):
        return self.__getattr__("__call__")

    # [Container types]

    def __len__(self):
        return self.__getattr__("__len__")

    def __getitem__(self, key: object):
        return self.__getattr__("__getitem__")

    def __setitem__(self, key: object, value: object):
        return self.__getattr__("__setitem__")

    def __delitem__(self, key: object):
        return self.__getattr__("__delitem__")

    # __missing__ is optional according to __getitem__ specification,
    # so it is skipped

    # __iter__ and __reversed__ have a default implementation
    # based on __len__ and __getitem__, so they are skipped.

    # [Numeric Types]

    def __add__(self, other: object):
        return self.__getattr__("__add__")

    def __sub__(self, other: object):
        return self.__getattr__("__sub__")

    def __mul__(self, other: object):
        return self.__getattr__("__mul__")

    def __matmul__(self, other: object):
        return self.__getattr__("__matmul__")

    def __truediv__(self, other: object):
        return self.__getattr__("__truediv__")

    def __floordiv__(self, other: object):
        return self.__getattr__("__floordiv__")

    def __mod__(self, other: object):
        return self.__getattr__("__mod__")

    def __divmod__(self, other: object):
        return self.__getattr__("__divmod__")

    def __pow__(self, other: object, modulo: object = ...):
        return self.__getattr__("__pow__")

    def __lshift__(self, other: object):
        return self.__getattr__("__lshift__")

    def __rshift__(self, other: object):
        return self.__getattr__("__rshift__")

    def __and__(self, other: object):
        return self.__getattr__("__and__")

    def __xor__(self, other: object):
        return self.__getattr__("__xor__")

    def __or__(self, other: object):
        return self.__getattr__("__or__")

    # r* and i* methods have lower priority than
    # the methods for left operand so they are skipped

    def __neg__(self):
        return self.__getattr__("__neg__")

    def __pos__(self):
        return self.__getattr__("__pos__")

    def __abs__(self):
        return self.__getattr__("__abs__")

    def __invert__(self):
        return self.__getattr__("__invert__")

    # __complex__, __int__ and __float__ have a default implementation
    # based on __index__, so they are skipped.

    def __index__(self):
        return self.__getattr__("__index__")

    def __round__(self, ndigits: object = ...):
        return self.__getattr__("__round__")

    def __trunc__(self):
        return self.__getattr__("__trunc__")

    def __floor__(self):
        return self.__getattr__("__floor__")

    def __ceil__(self):
        return self.__getattr__("__ceil__")

    # [Context managers]

    def __enter__(self):
        return self.__getattr__("__enter__")

    def __exit__(self, *args: object, **kwargs: object):
        return self.__getattr__("__exit__")


class PlaceholderModule(_PlaceholderBase):
    """
    A placeholder object to use when a module does not exist.

    This enables more informative errors when trying to access attributes
    of a module that does not exists.
    """

    def __init__(self, name: str) -> None:
        super().__init__()

        # Apply name mangling to avoid conflicting with module attributes
        self.__name = name

    def placeholder_attr(self, attr_path: str):
        return _PlaceholderModuleAttr(self, attr_path)

    def __getattr__(self, key: str):
        name = self.__name

        try:
            importlib.import_module(name)
        except ImportError as exc:
            for extra, names in get_vllm_optional_dependencies().items():
                if name in names:
                    msg = f"Please install vllm[{extra}] for {extra} support"
                    raise ImportError(msg) from exc

            raise exc

        raise AssertionError("PlaceholderModule should not be used "
                             "when the original module can be imported")


class _PlaceholderModuleAttr(_PlaceholderBase):

    def __init__(self, module: PlaceholderModule, attr_path: str) -> None:
        super().__init__()

        # Apply name mangling to avoid conflicting with module attributes
        self.__module = module
        self.__attr_path = attr_path

    def placeholder_attr(self, attr_path: str):
        return _PlaceholderModuleAttr(self.__module,
                                      f"{self.__attr_path}.{attr_path}")

    def __getattr__(self, key: str):
        getattr(self.__module, f"{self.__attr_path}.{key}")

        raise AssertionError("PlaceholderModule should not be used "
                             "when the original module can be imported")


# create a library to hold the custom op
vllm_lib = Library("vllm", "FRAGMENT")  # noqa


def direct_register_custom_op(
    op_name: str,
    op_func: Callable,
    mutates_args: List[str],
    fake_impl: Optional[Callable] = None,
    target_lib: Optional[Library] = None,
    dispatch_key: str = "CUDA",
):
    """
    `torch.library.custom_op` can have significant overhead because it
    needs to consider complicated dispatching logic. This function
    directly registers a custom op and dispatches it to the CUDA backend.
    See https://gist.github.com/youkaichao/ecbea9ec9fc79a45d2adce1784d7a9a5
    for more details.

    By default, the custom op is registered to the vLLM library. If you
    want to register it to a different library, you can pass the library
    object to the `target_lib` argument.

    IMPORTANT: the lifetime of the operator is tied to the lifetime of the
    library object. If you want to bind the operator to a different library,
    make sure the library object is alive when the operator is used.
    """
    if is_in_doc_build():
        return

    if not supports_custom_op():
        from vllm.platforms import current_platform
        assert not current_platform.is_cuda_alike(), (
            "cuda platform needs torch>=2.4 to support custom op, "
            "chances are you are using an old version of pytorch "
            "or a custom build of pytorch. It is recommended to "
            "use vLLM in a fresh new environment and let it install "
            "the required dependencies.")
        return

    import torch.library
    if hasattr(torch.library, "infer_schema"):
        schema_str = torch.library.infer_schema(op_func,
                                                mutates_args=mutates_args)
    else:
        # for pytorch 2.4
        import torch._custom_op.impl
        schema_str = torch._custom_op.impl.infer_schema(op_func, mutates_args)
    my_lib = target_lib or vllm_lib
    my_lib.define(op_name + schema_str)
    my_lib.impl(op_name, op_func, dispatch_key=dispatch_key)
    if fake_impl is not None:
        my_lib._register_fake(op_name, fake_impl)


def resolve_obj_by_qualname(qualname: str) -> Any:
    """
    Resolve an object by its fully qualified name.
    """
    module_name, obj_name = qualname.rsplit(".", 1)
    module = importlib.import_module(module_name)
    return getattr(module, obj_name)


def kill_process_tree(pid: int):
    """
    Kills all descendant processes of the given pid by sending SIGKILL.

    Args:
        pid (int): Process ID of the parent process
    """
    try:
        parent = psutil.Process(pid)
    except psutil.NoSuchProcess:
        return

    # Get all children recursively
    children = parent.children(recursive=True)

    # Send SIGKILL to all children first
    for child in children:
        with contextlib.suppress(ProcessLookupError):
            os.kill(child.pid, signal.SIGKILL)

    # Finally kill the parent
    with contextlib.suppress(ProcessLookupError):
        os.kill(pid, signal.SIGKILL)


@dataclass
class MemorySnapshot:
    """Memory snapshot."""
    torch_peak: int = 0
    cuda_memory: int = 0
    torch_memory: int = 0
    non_torch_memory: int = 0
    timestamp: float = 0.0
    auto_measure: bool = True

    def __post_init__(self):
        if self.auto_measure:
            self.measure()

    def measure(self):
        # we measure the torch peak memory usage via allocated_bytes,
        # rather than `torch.cuda.memory_reserved()` .
        # After `torch.cuda.reset_peak_memory_stats()`,
        # `torch.cuda.memory_reserved()` will keep growing, and only shrink
        # when we call `torch.cuda.empty_cache()` or OOM happens.
        self.torch_peak = torch.cuda.memory_stats().get(
            "allocated_bytes.all.peak", 0)

        self.cuda_memory = torch.cuda.mem_get_info(
        )[1] - torch.cuda.mem_get_info()[0]

        # torch.cuda.memory_reserved() is how many bytes
        # PyTorch gets from cuda (by calling cudaMalloc, etc.)
        # this is used to measure the non-torch memory usage
        self.torch_memory = torch.cuda.memory_reserved()

        self.non_torch_memory = self.cuda_memory - self.torch_memory
        self.timestamp = time.time()

    def __sub__(self, other: "MemorySnapshot") -> "MemorySnapshot":
        return MemorySnapshot(
            torch_peak=self.torch_peak - other.torch_peak,
            cuda_memory=self.cuda_memory - other.cuda_memory,
            torch_memory=self.torch_memory - other.torch_memory,
            non_torch_memory=self.non_torch_memory - other.non_torch_memory,
            timestamp=self.timestamp - other.timestamp,
            auto_measure=False,
        )


@dataclass
class MemoryProfilingResult:
    """Memory profiling result. All numbers are in bytes.
    """
    non_kv_cache_memory: int = 0
    torch_peak_increase: int = 0
    non_torch_increase: int = 0
    weights_memory: float = 0
    before_create: MemorySnapshot = field(default_factory=MemorySnapshot)
    before_profile: MemorySnapshot = field(default_factory=MemorySnapshot)
    after_profile: MemorySnapshot = field(default_factory=MemorySnapshot)
    profile_time: float = 0.0


@contextlib.contextmanager
def memory_profiling(
        baseline_snapshot: MemorySnapshot,
        weights_memory: int) -> Generator[MemoryProfilingResult, None, None]:
    """Memory profiling context manager.
    baseline_snapshot: the memory snapshot before the current vLLM instance.
    weights_memory: memory used by PyTorch when loading the model weights.
        Note that, before loading the model weights, we also initialize the device
        and distributed environment, which may consume some memory. This part is not
        included in the weights_memory because PyTorch does not control it.

    The memory in one GPU can be classified into 3 categories:
    1. memory used by anything other than the current vLLM instance.
    2. memory used by torch in the current vLLM instance.
    3. memory used in the current vLLM instance, but not by torch.

    A quantitive example:

    Before creating the current vLLM instance:
        category 1: 1 GiB
        category 2: 0 GiB
        category 3: 0 GiB

    After creating the current vLLM instance and loading the model,
    (i.e. before profiling):
        category 1: 1 GiB
        category 2: 2 GiB (model weights take 2 GiB)
        category 3: 0.5 GiB (memory used by NCCL)

    During profiling (peak):
        category 1: 1 GiB
        category 2: 4 GiB (peak activation tensors take 2 GiB)
        category 3: 1 GiB (memory used by NCCL + buffers for some attention backends)

    After profiling:
        category 1: 1 GiB
        category 2: 3 GiB (after garbage-collecting activation tensors)
        category 3: 1 GiB (memory used by NCCL + buffers for some attention backends)

    In this case, non-kv cache takes 5 GiB in total, including:
    a. 2 GiB used by the model weights (category 2)
    b. 2 GiB reserved for the peak activation tensors (category 2)
    c. 1 GiB used by non-torch components (category 3)

    The memory used for loading weights (a.) is directly given from the argument `weights_memory`.

    The increase of `torch.cuda.memory_stats()["allocated_bytes.all.peak"]` during profiling gives (b.).

    The increase of `non_torch_memory` from creating the current vLLM instance until after profiling to get (c.).
    """ # noqa
    gc.collect()
    torch.cuda.empty_cache()
    torch.cuda.reset_peak_memory_stats()

    result = MemoryProfilingResult()

    result.before_create = baseline_snapshot
    # the part of memory used for holding the model weights
    result.weights_memory = weights_memory

    result.before_profile.measure()

    yield result

    gc.collect()
    torch.cuda.empty_cache()

    result.after_profile.measure()

    diff_profile = result.after_profile - result.before_profile
    diff_from_create = result.after_profile - result.before_create
    result.torch_peak_increase = diff_profile.torch_peak
    result.non_torch_increase = diff_from_create.non_torch_memory
    result.profile_time = diff_profile.timestamp
    result.non_kv_cache_memory = result.non_torch_increase + result.torch_peak_increase + result.weights_memory  # noqa


# Adapted from: https://github.com/sgl-project/sglang/blob/v0.4.1/python/sglang/srt/utils.py#L630 # noqa: E501
def set_ulimit(target_soft_limit=65535):
    if sys.platform.startswith('win'):
        logger.info("Windows detected, skipping ulimit adjustment.")
        return

    import resource
    resource_type = resource.RLIMIT_NOFILE
    current_soft, current_hard = resource.getrlimit(resource_type)

    if current_soft < target_soft_limit:
        try:
            resource.setrlimit(resource_type,
                               (target_soft_limit, current_hard))
        except ValueError as e:
            logger.warning(
                "Found ulimit of %s and failed to automatically increase"
                "with error %s. This can cause fd limit errors like"
                "`OSError: [Errno 24] Too many open files`. Consider "
                "increasing with ulimit -n", current_soft, e)


# Adapted from: https://github.com/sgl-project/sglang/blob/v0.4.1/python/sglang/utils.py#L28 # noqa: E501
def get_exception_traceback():
    etype, value, tb = sys.exc_info()
    err_str = "".join(traceback.format_exception(etype, value, tb))
    return err_str


# Adapted from: https://github.com/sgl-project/sglang/blob/v0.4.1/python/sglang/srt/utils.py#L783 # noqa: E501
def make_zmq_socket(
    ctx: Union[zmq.asyncio.Context, zmq.Context],  # type: ignore[name-defined]
    path: str,
    type: Any,
) -> Union[zmq.Socket, zmq.asyncio.Socket]:  # type: ignore[name-defined]
    """Make a ZMQ socket with the proper bind/connect semantics."""

    mem = psutil.virtual_memory()
    socket = ctx.socket(type)

    # Calculate buffer size based on system memory
    total_mem = mem.total / 1024**3
    available_mem = mem.available / 1024**3
    # For systems with substantial memory (>32GB total, >16GB available):
    # - Set a large 0.5GB buffer to improve throughput
    # For systems with less memory:
    # - Use system default (-1) to avoid excessive memory consumption
    if total_mem > 32 and available_mem > 16:
        buf_size = int(0.5 * 1024**3)  # 0.5GB in bytes
    else:
        buf_size = -1  # Use system default buffer size

    if type == zmq.constants.PULL:
        socket.setsockopt(zmq.constants.RCVHWM, 0)
        socket.setsockopt(zmq.constants.RCVBUF, buf_size)
        socket.connect(path)
    elif type == zmq.constants.PUSH:
        socket.setsockopt(zmq.constants.SNDHWM, 0)
        socket.setsockopt(zmq.constants.SNDBUF, buf_size)
        socket.bind(path)
    else:
        raise ValueError(f"Unknown Socket Type: {type}")

    return socket


@contextlib.contextmanager
def zmq_socket_ctx(
        path: str,
        type: Any) -> Iterator[zmq.Socket]:  # type: ignore[name-defined]
    """Context manager for a ZMQ socket"""

    ctx = zmq.Context(io_threads=2)  # type: ignore[attr-defined]
    try:
        yield make_zmq_socket(ctx, path, type)

    except KeyboardInterrupt:
        logger.debug("Got Keyboard Interrupt.")

    finally:
        ctx.destroy(linger=0)


def _check_multiproc_method():
    if (cuda_is_initialized()
            and os.environ.get("VLLM_WORKER_MULTIPROC_METHOD") != "spawn"):
        logger.warning("CUDA was previously initialized. We must use "
                       "the `spawn` multiprocessing start method. Setting "
                       "VLLM_WORKER_MULTIPROC_METHOD to 'spawn'. "
                       "See https://docs.vllm.ai/en/latest/getting_started/"
                       "troubleshooting.html#python-multiprocessing "
                       "for more information.")
        os.environ["VLLM_WORKER_MULTIPROC_METHOD"] = "spawn"


def get_mp_context():
    _check_multiproc_method()
    mp_method = envs.VLLM_WORKER_MULTIPROC_METHOD
    return multiprocessing.get_context(mp_method)


def bind_kv_cache(
        ctx: Dict[str, Any],
        kv_cache: List[List[torch.Tensor]],  # [virtual_engine][layer_index]
) -> None:
    # Bind the kv_cache tensor to Attention modules, similar to
    # ctx[layer_name].kv_cache[ve]=kv_cache[ve][extract_layer_index(layer_name)]
    # Special things handled here:
    # 1. Some models have non-attention layers, e.g., Jamba
    # 2. Pipeline parallelism, each rank only has a subset of layers
    # 3. Encoder attention has no kv cache
    # 4. Encoder-decoder models, encoder-decoder attention and decoder-only
    #    attention of the same layer (e.g., bart's decoder.layers.1.self_attn
    #    and decoder.layers.1.encoder_attn) is mapped to the same kv cache
    #    tensor
    from vllm.attention import AttentionType
    from vllm.model_executor.models.utils import extract_layer_index
    layer_need_kv_cache = [
        layer_name for layer_name in ctx
        if ctx[layer_name].attn_type in (AttentionType.DECODER,
                                         AttentionType.ENCODER_DECODER)
    ]
    layer_index_sorted = sorted(
        set(
            extract_layer_index(layer_name)
            for layer_name in layer_need_kv_cache))
    for layer_name in layer_need_kv_cache:
        kv_cache_idx = layer_index_sorted.index(
            extract_layer_index(layer_name))
        forward_ctx = ctx[layer_name]
        assert len(forward_ctx.kv_cache) == len(kv_cache)
        for ve, ve_kv_cache in enumerate(kv_cache):
            forward_ctx.kv_cache[ve] = ve_kv_cache[kv_cache_idx]


def run_method(obj: Any, method: Union[str, bytes, Callable], args: Tuple[Any],
               kwargs: Dict[str, Any]) -> Any:
    """
    Run a method of an object with the given arguments and keyword arguments.
    If the method is string, it will be converted to a method using getattr.
    If the method is serialized bytes and will be deserialized using
    cloudpickle.
    If the method is a callable, it will be called directly.
    """
    if isinstance(method, bytes):
        func = partial(cloudpickle.loads(method), obj)
    elif isinstance(method, str):
        try:
            func = getattr(obj, method)
        except AttributeError:
            raise NotImplementedError(f"Method {method!r} is not"
                                      " implemented.") from None
    else:
        func = partial(method, obj)  # type: ignore
    return func(*args, **kwargs)


def import_pynvml():
    """
    Historical comments:

    libnvml.so is the library behind nvidia-smi, and
    pynvml is a Python wrapper around it. We use it to get GPU
    status without initializing CUDA context in the current process.
    Historically, there are two packages that provide pynvml:
    - `nvidia-ml-py` (https://pypi.org/project/nvidia-ml-py/): The official
        wrapper. It is a dependency of vLLM, and is installed when users
        install vLLM. It provides a Python module named `pynvml`.
    - `pynvml` (https://pypi.org/project/pynvml/): An unofficial wrapper.
        Prior to version 12.0, it also provides a Python module `pynvml`,
        and therefore conflicts with the official one. What's worse,
        the module is a Python package, and has higher priority than
        the official one which is a standalone Python file.
        This causes errors when both of them are installed.
        Starting from version 12.0, it migrates to a new module
        named `pynvml_utils` to avoid the conflict.
    It is so confusing that many packages in the community use the
    unofficial one by mistake, and we have to handle this case.
    For example, `nvcr.io/nvidia/pytorch:24.12-py3` uses the unofficial
    one, and it will cause errors, see the issue
    https://github.com/vllm-project/vllm/issues/12847 for example.
    After all the troubles, we decide to copy the official `pynvml`
    module to our codebase, and use it directly.
    """
<<<<<<< HEAD
    if TYPE_CHECKING:
        import pynvml
        return pynvml
    if "pynvml" in sys.modules:
        import pynvml
        if pynvml.__file__.endswith("__init__.py"):
            # this is pynvml < 12.0
            raise RuntimeError(
                "You are using a deprecated `pynvml` package. "
                "Please uninstall `pynvml` or upgrade to at least"
                " version 12.0. See https://pypi.org/project/pynvml "
                "for more information.")
        return sys.modules["pynvml"]
    import importlib.util
    import os
    import site
    for site_dir in site.getsitepackages():
        pynvml_path = os.path.join(site_dir, "pynvml.py")
        if os.path.exists(pynvml_path):
            spec = importlib.util.spec_from_file_location(
                "pynvml", pynvml_path)
            pynvml = importlib.util.module_from_spec(spec)
            sys.modules["pynvml"] = pynvml
            spec.loader.exec_module(pynvml)
            return pynvml


def warn_for_unimplemented_methods():
    """
    A decorator that checks if all abstract methods from the base class 
    are implemented in the subclass and gives warnings for unimplemented 
    methods.
    """

    def decorator(cls: Type[T]) -> Type[T]:

        original_init = cls.__init__

        def warn_unimplemented_methods(self: object):
            unimplemented_methods = []
            for attr_name in dir(self):
                # bypass inner method
                if attr_name.startswith('_'):
                    continue
                base_method = getattr(self, attr_name)
                # bypass method already defined
                if getattr(base_method, '_avoid_check', False):
                    continue
                # get the func of callable method
                if callable(base_method):
                    base_method_name = base_method.__func__
                else:
                    continue
                class_method_name = getattr(cls, attr_name, False)
                # bypass method defined in sub class
                if not class_method_name:
                    continue
                if class_method_name == base_method_name:
                    unimplemented_methods.append(attr_name)
            if unimplemented_methods:
                method_names = ','.join(unimplemented_methods)
                msg = (f"Methods {method_names} not implemented in {self}")
                logger.warning(msg)

        @wraps(original_init)
        def wrapped_init(self, *args, **kwargs) -> None:
            original_init(self, *args, **kwargs)
            warn_unimplemented_methods(self)

        type.__setattr__(cls, '__init__', wrapped_init)
        return cls

    return decorator


def avoid_warn_for_unimplementation(
        func: Callable[..., T]) -> Callable[..., T]:

    @wraps(func)
    def wrapper(*args: Any, **kwargs: Any) -> T:
        return func(*args, **kwargs)

    wrapper._avoid_check = True  # type: ignore
    return wrapper
=======
    import vllm.third_party.pynvml as pynvml
    return pynvml
>>>>>>> 72c2b68d
<|MERGE_RESOLUTION|>--- conflicted
+++ resolved
@@ -2224,6 +2224,7 @@
     return func(*args, **kwargs)
 
 
+
 def import_pynvml():
     """
     Historical comments:
@@ -2251,33 +2252,8 @@
     After all the troubles, we decide to copy the official `pynvml`
     module to our codebase, and use it directly.
     """
-<<<<<<< HEAD
-    if TYPE_CHECKING:
-        import pynvml
-        return pynvml
-    if "pynvml" in sys.modules:
-        import pynvml
-        if pynvml.__file__.endswith("__init__.py"):
-            # this is pynvml < 12.0
-            raise RuntimeError(
-                "You are using a deprecated `pynvml` package. "
-                "Please uninstall `pynvml` or upgrade to at least"
-                " version 12.0. See https://pypi.org/project/pynvml "
-                "for more information.")
-        return sys.modules["pynvml"]
-    import importlib.util
-    import os
-    import site
-    for site_dir in site.getsitepackages():
-        pynvml_path = os.path.join(site_dir, "pynvml.py")
-        if os.path.exists(pynvml_path):
-            spec = importlib.util.spec_from_file_location(
-                "pynvml", pynvml_path)
-            pynvml = importlib.util.module_from_spec(spec)
-            sys.modules["pynvml"] = pynvml
-            spec.loader.exec_module(pynvml)
-            return pynvml
-
+    import vllm.third_party.pynvml as pynvml
+    return pynvml
 
 def warn_for_unimplemented_methods():
     """
@@ -2335,8 +2311,4 @@
         return func(*args, **kwargs)
 
     wrapper._avoid_check = True  # type: ignore
-    return wrapper
-=======
-    import vllm.third_party.pynvml as pynvml
-    return pynvml
->>>>>>> 72c2b68d
+    return wrapper